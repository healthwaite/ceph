// -*- mode:C++; tab-width:8; c-basic-offset:2; indent-tabs-mode:t -*- 
// vim: ts=8 sw=2 smarttab
/*
 * Ceph - scalable distributed file system
 *
 * Copyright (C) 2004-2006 Sage Weil <sage@newdream.net>
 *
 * This is free software; you can redistribute it and/or
 * modify it under the terms of the GNU Lesser General Public
 * License version 2.1, as published by the Free Software 
 * Foundation.  See file COPYING.
 * 
 */

#ifndef __OSD_TYPES_H
#define __OSD_TYPES_H

#include <stdio.h>

#include "msg/msg_types.h"
#include "include/types.h"
#include "include/CompatSet.h"
#include "include/interval_set.h"



#define CEPH_OSD_ONDISK_MAGIC "ceph osd volume v026"

#define CEPH_OSD_NEARFULL_RATIO .8
#define CEPH_OSD_FULL_RATIO .95

#define CEPH_OSD_FEATURE_INCOMPAT_BASE CompatSet::Feature(1, "initial feature set(~v.18)")


/* osdreqid_t - caller name + incarnation# + tid to unique identify this request
 * use for metadata and osd ops.
 */
struct osd_reqid_t {
  entity_name_t name; // who
  tid_t         tid;
  int32_t       inc;  // incarnation
  osd_reqid_t() : tid(0), inc(0) {}
  osd_reqid_t(const entity_name_t& a, int i, tid_t t) : name(a), tid(t), inc(i) {}
  void encode(bufferlist &bl) const {
    __u8 struct_v = 1;
    ::encode(struct_v, bl);
    ::encode(name, bl);
    ::encode(tid, bl);
    ::encode(inc, bl);
  }
  void decode(bufferlist::iterator &bl) {
    __u8 struct_v;
    ::decode(struct_v, bl);
    ::decode(name, bl);
    ::decode(tid, bl);
    ::decode(inc, bl);
  }
};
WRITE_CLASS_ENCODER(osd_reqid_t)

inline ostream& operator<<(ostream& out, const osd_reqid_t& r) {
  return out << r.name << "." << r.inc << ":" << r.tid;
}

inline bool operator==(const osd_reqid_t& l, const osd_reqid_t& r) {
  return (l.name == r.name) && (l.inc == r.inc) && (l.tid == r.tid);
}
inline bool operator!=(const osd_reqid_t& l, const osd_reqid_t& r) {
  return (l.name != r.name) || (l.inc != r.inc) || (l.tid != r.tid);
}
inline bool operator<(const osd_reqid_t& l, const osd_reqid_t& r) {
  return (l.name < r.name) || (l.inc < r.inc) || 
    (l.name == r.name && l.inc == r.inc && l.tid < r.tid);
}
inline bool operator<=(const osd_reqid_t& l, const osd_reqid_t& r) {
  return (l.name < r.name) || (l.inc < r.inc) ||
    (l.name == r.name && l.inc == r.inc && l.tid <= r.tid);
}
inline bool operator>(const osd_reqid_t& l, const osd_reqid_t& r) { return !(l <= r); }
inline bool operator>=(const osd_reqid_t& l, const osd_reqid_t& r) { return !(l < r); }

namespace __gnu_cxx {
  template<> struct hash<osd_reqid_t> {
    size_t operator()(const osd_reqid_t &r) const { 
      static hash<uint64_t> H;
      return H(r.name.num() ^ r.tid ^ r.inc);
    }
  };
}




// pg stuff

typedef uint16_t ps_t;

// object namespaces
#define CEPH_METADATA_NS       1
#define CEPH_DATA_NS           2
#define CEPH_CAS_NS            3
#define CEPH_OSDMETADATA_NS 0xff

// poolsets
enum {
  CEPH_DATA_RULE,
  CEPH_METADATA_RULE,
  CEPH_CASDATA_RULE,
  CEPH_RBD_RULE,
};

//#define CEPH_POOL(poolset, size) (((poolset) << 8) + (size))

#define OSD_SUPERBLOCK_POBJECT sobject_t(object_t("osd_superblock"), 0)

// placement group id
struct pg_t {
  struct ceph_pg v;

  pg_t() { memset(&v, 0, sizeof(v)); }
  pg_t(const pg_t& o) { v = o.v; }
  pg_t(ps_t seed, int pool, int pref) {
    v.ps = seed;
    v.pool = pool;
    v.preferred = pref;   // hack: avoid negative.
  }
  pg_t(const ceph_pg& cpg) {
    v = cpg;
  }

  ps_t ps() const { return v.ps; }
  int pool() const { return v.pool; }
  int preferred() const { return (__s16)v.preferred; }   // hack: avoid negative.
  
  /*coll_t to_coll() const {
    return coll_t(u.pg64, 0); 
  }
  coll_t to_snap_coll(snapid_t sn) const {
    return coll_t(u.pg64, sn);
    }*/

  int print(char *o, int maxlen) {
    if (preferred() >= 0)
      return snprintf(o, maxlen, "%d.%xp%d", pool(), ps(), preferred());
    else
      return snprintf(o, maxlen, "%d.%x", pool(), ps());
  }
  bool parse(const char *s) {
    int pool;
    int ps;
    int preferred;
    int r = sscanf(s, "%d.%xp%d", &pool, &ps, &preferred);
    if (r < 2)
      return false;
    v.pool = pool;
    v.ps = ps;
    if (r == 3)
      v.preferred = preferred;
    else
      v.preferred = -1;
    return true;
  }

} __attribute__ ((packed));

inline bool operator<(const pg_t& l, const pg_t& r) {
  return l.pool() < r.pool() ||
    (l.pool() == r.pool() && (l.preferred() < r.preferred() ||
			      (l.preferred() == r.preferred() && (l.ps() < r.ps()))));
}
inline bool operator<=(const pg_t& l, const pg_t& r) {
  return l.pool() < r.pool() ||
    (l.pool() == r.pool() && (l.preferred() < r.preferred() ||
			      (l.preferred() == r.preferred() && (l.ps() <= r.ps()))));
}
inline bool operator==(const pg_t& l, const pg_t& r) {
  return l.pool() == r.pool() &&
    l.preferred() == r.preferred() &&
    l.ps() == r.ps();
}
inline bool operator!=(const pg_t& l, const pg_t& r) {
  return l.pool() != r.pool() ||
    l.preferred() != r.preferred() ||
    l.ps() != r.ps();
}
inline bool operator>(const pg_t& l, const pg_t& r) {
  return l.pool() > r.pool() ||
    (l.pool() == r.pool() && (l.preferred() > r.preferred() ||
			      (l.preferred() == r.preferred() && (l.ps() > r.ps()))));
}
inline bool operator>=(const pg_t& l, const pg_t& r) {
  return l.pool() > r.pool() ||
    (l.pool() == r.pool() && (l.preferred() > r.preferred() ||
			      (l.preferred() == r.preferred() && (l.ps() >= r.ps()))));
}


inline void encode(pg_t pgid, bufferlist& bl) { encode_raw(pgid.v, bl); }
inline void decode(pg_t &pgid, bufferlist::iterator& p) { 
  decode_raw(pgid.v, p); 
}


inline ostream& operator<<(ostream& out, pg_t pg) 
{
  out << pg.pool() << '.';
  out << hex << pg.ps() << dec;

  if (pg.preferred() >= 0)
    out << 'p' << pg.preferred();

  //out << "=" << hex << (__uint64_t)pg << dec;
  return out;
}

namespace __gnu_cxx {
  template<> struct hash< pg_t >
  {
    size_t operator()( const pg_t& x ) const
    {
      static hash<uint32_t> H;
      return H(x.pool() ^ x.ps() ^ x.preferred());
    }
  };
}


// ----------------------

struct coll_t {
  pg_t pgid;
  snapid_t snap;

  coll_t() : snap(0) {}
  coll_t(pg_t p, snapid_t s) : pgid(p), snap(s) {}
  
  static coll_t build_pg_coll(pg_t p) {
    return coll_t(p, CEPH_NOSNAP);
  }
  static coll_t build_snap_pg_coll(pg_t p, snapid_t s) {
    return coll_t(p, s);
  }

  int print(char *o, int maxlen) {
    if (pgid == pg_t() && snap == 0)
      return snprintf(o, maxlen, "meta");
    int len = pgid.print(o, maxlen);
    if (snap != CEPH_NOSNAP)
      len += snprintf(o + len, maxlen - len, "_%llx", (long long unsigned)snap);
    else {
      strncat(o + len, "_head", maxlen - len);
      len += 5;
    }
    return len;
  }
  bool parse(char *s) {
    if (strncmp(s, "meta", 4) == 0) {
      *this = coll_t();
      return true;
    }
    if (!pgid.parse(s))
      return false;
    char *sn = strchr(s, '_');
    if (!sn)
      return false;
    if (strncmp(sn, "_head", 5) == 0)
      snap = CEPH_NOSNAP;
    else
      snap = strtoull(sn+1, 0, 16);
    return true;
  }

  void encode(bufferlist& bl) const {
    __u8 struct_v = 1;
    ::encode(struct_v, bl);
    ::encode(pgid, bl);
    ::encode(snap, bl);
  }
  void decode(bufferlist::iterator& bl) {
    __u8 struct_v;
    ::decode(struct_v, bl);
    ::decode(pgid, bl);
    ::decode(snap, bl);
  }
};
WRITE_CLASS_ENCODER(coll_t)

inline ostream& operator<<(ostream& out, const coll_t& c) {
  return out << hex << c.pgid << '_' << c.snap << dec;
}

inline bool operator<(const coll_t& l, const coll_t& r) {
  return l.pgid < r.pgid || (l.pgid == r.pgid && l.snap < r.snap);
}
inline bool operator<=(const coll_t& l, const coll_t& r) {
  return l.pgid < r.pgid || (l.pgid == r.pgid && l.snap <= r.snap);
}
inline bool operator==(const coll_t& l, const coll_t& r) {
  return l.pgid == r.pgid && l.snap == r.snap;
}
inline bool operator!=(const coll_t& l, const coll_t& r) {
  return l.pgid != r.pgid || l.snap != r.snap;
}
inline bool operator>(const coll_t& l, const coll_t& r) {
  return l.pgid > r.pgid || (l.pgid == r.pgid && l.snap > r.snap);
}
inline bool operator>=(const coll_t& l, const coll_t& r) {
  return l.pgid > r.pgid || (l.pgid == r.pgid && l.snap >= r.snap);
}

namespace __gnu_cxx {
  template<> struct hash<coll_t> {
    size_t operator()(const coll_t &c) const { 
      static hash<pg_t> H;
      static rjhash<uint64_t> I;
      return H(c.pgid) ^ I(c.snap);
    }
  };
}



inline ostream& operator<<(ostream& out, const ceph_object_layout &ol)
{
  out << pg_t(ol.ol_pgid);
  int su = ol.ol_stripe_unit;
  if (su)
    out << ".su=" << su;
  return out;
}



// compound rados version type
class eversion_t {
public:
  version_t version;
  epoch_t epoch;
  __u32 __pad;
  eversion_t() : version(0), epoch(0), __pad(0) {}
  eversion_t(epoch_t e, version_t v) : version(v), epoch(e), __pad(0) {}

  eversion_t(const ceph_eversion& ce) : 
    version(ce.version),
    epoch(ce.epoch),
    __pad(0) { }

  eversion_t(bufferlist& bl) : __pad(0) { decode(bl); }

  operator ceph_eversion() {
    ceph_eversion c;
    c.epoch = epoch;
    c.version = version;
    return c;
  }

  void inc(epoch_t e) {
    if (epoch < e)
      epoch = e;
    version++;
  }

  void encode(bufferlist &bl) const {
    ::encode(version, bl);
    ::encode(epoch, bl);
  }
  void decode(bufferlist::iterator &bl) {
    ::decode(version, bl);
    ::decode(epoch, bl);
  }
  void decode(bufferlist& bl) {
    bufferlist::iterator p = bl.begin();
    decode(p);
  }
};
WRITE_CLASS_ENCODER(eversion_t)

inline bool operator==(const eversion_t& l, const eversion_t& r) {
  return (l.epoch == r.epoch) && (l.version == r.version);
}
inline bool operator!=(const eversion_t& l, const eversion_t& r) {
  return (l.epoch != r.epoch) || (l.version != r.version);
}
inline bool operator<(const eversion_t& l, const eversion_t& r) {
  return (l.epoch == r.epoch) ? (l.version < r.version):(l.epoch < r.epoch);
}
inline bool operator<=(const eversion_t& l, const eversion_t& r) {
  return (l.epoch == r.epoch) ? (l.version <= r.version):(l.epoch <= r.epoch);
}
inline bool operator>(const eversion_t& l, const eversion_t& r) {
  return (l.epoch == r.epoch) ? (l.version > r.version):(l.epoch > r.epoch);
}
inline bool operator>=(const eversion_t& l, const eversion_t& r) {
  return (l.epoch == r.epoch) ? (l.version >= r.version):(l.epoch >= r.epoch);
}
inline ostream& operator<<(ostream& out, const eversion_t e) {
  return out << e.epoch << "'" << e.version;
}



/** osd_stat
 * aggregate stats for an osd
 */
struct osd_stat_t {
  int64_t kb, kb_used, kb_avail;
  vector<int> hb_in, hb_out;
  int32_t snap_trim_queue_len, num_snap_trimming;

  osd_stat_t() : kb(0), kb_used(0), kb_avail(0),
		 snap_trim_queue_len(0), num_snap_trimming(0) {}

  void encode(bufferlist &bl) const {
    __u8 v = 1;
    ::encode(v, bl);
    ::encode(kb, bl);
    ::encode(kb_used, bl);
    ::encode(kb_avail, bl);
    ::encode(snap_trim_queue_len, bl);
    ::encode(num_snap_trimming, bl);
    ::encode(hb_in, bl);
    ::encode(hb_out, bl);
  }
  void decode(bufferlist::iterator &bl) {
    __u8 v;
    ::decode(v, bl);
    ::decode(kb, bl);
    ::decode(kb_used, bl);
    ::decode(kb_avail, bl);
    ::decode(snap_trim_queue_len, bl);
    ::decode(num_snap_trimming, bl);
    ::decode(hb_in, bl);
    ::decode(hb_out, bl);
  }
  
  void add(const osd_stat_t& o) {
    kb += o.kb;
    kb_used += o.kb_used;
    kb_avail += o.kb_avail;
    snap_trim_queue_len += o.snap_trim_queue_len;
    num_snap_trimming += o.num_snap_trimming;
  }
  void sub(const osd_stat_t& o) {
    kb -= o.kb;
    kb_used -= o.kb_used;
    kb_avail -= o.kb_avail;
    snap_trim_queue_len -= o.snap_trim_queue_len;
    num_snap_trimming -= o.num_snap_trimming;
  }

};
WRITE_CLASS_ENCODER(osd_stat_t)

inline bool operator==(const osd_stat_t& l, const osd_stat_t& r) {
  return l.kb == r.kb &&
    l.kb_used == r.kb_used &&
    l.kb_avail == r.kb_avail &&
    l.snap_trim_queue_len == r.snap_trim_queue_len &&
    l.num_snap_trimming == r.num_snap_trimming &&
    l.hb_in == r.hb_in &&
    l.hb_out == r.hb_out;
}
inline bool operator!=(const osd_stat_t& l, const osd_stat_t& r) {
  return !(l == r);
}



inline ostream& operator<<(ostream& out, const osd_stat_t& s) {
  return out << "osd_stat(" << (s.kb_used) << "/" << s.kb << " KB used, " 
	     << s.kb_avail << " avail, "
	     << "peers " << s.hb_in << "/" << s.hb_out << ")";
}


/*
 * pg states
 */
#define PG_STATE_CREATING     (1<<0)  // creating
#define PG_STATE_ACTIVE       (1<<1)  // i am active.  (primary: replicas too)
#define PG_STATE_CLEAN        (1<<2)  // peers are complete, clean of stray replicas.
#define PG_STATE_CRASHED      (1<<3)  // all replicas went down, clients needs to replay
#define PG_STATE_DOWN         (1<<4)  // a needed replica is down, PG offline
#define PG_STATE_REPLAY       (1<<5)  // crashed, waiting for replay
#define PG_STATE_STRAY        (1<<6)  // i must notify the primary i exist.
#define PG_STATE_SPLITTING    (1<<7)  // i am splitting
#define PG_STATE_SCRUBBING    (1<<8)  // scrubbing
#define PG_STATE_SCRUBQ       (1<<9)  // queued for scrub
#define PG_STATE_DEGRADED     (1<<10) // pg membership not complete
#define PG_STATE_INCONSISTENT (1<<11) // pg replicas are inconsistent (but shouldn't be)
#define PG_STATE_PEERING      (1<<12) // pg is (re)peering
#define PG_STATE_REPAIR       (1<<13) // pg should repair on next scrub
#define PG_STATE_SCANNING     (1<<14) // scanning content to generate backlog

static inline std::string pg_state_string(int state) {
  std::string st;
  if (state & PG_STATE_CREATING) st += "creating+";
  if (state & PG_STATE_ACTIVE) st += "active+";
  if (state & PG_STATE_CLEAN) st += "clean+";
  if (state & PG_STATE_CRASHED) st += "crashed+";
  if (state & PG_STATE_DOWN) st += "down+";
  if (state & PG_STATE_REPLAY) st += "replay+";
  if (state & PG_STATE_STRAY) st += "stray+";
  if (state & PG_STATE_SPLITTING) st += "splitting+";
  if (state & PG_STATE_DEGRADED) st += "degraded+";
  if (state & PG_STATE_SCRUBBING) st += "scrubbing+";
  if (state & PG_STATE_SCRUBQ) st += "scrubq+";
  if (state & PG_STATE_INCONSISTENT) st += "inconsistent+";
  if (state & PG_STATE_PEERING) st += "peering+";
  if (state & PG_STATE_REPAIR) st += "repair+";
  if (state & PG_STATE_SCANNING) st += "scanning+";
  if (!st.length()) 
    st = "inactive";
  else 
    st.resize(st.length()-1);
  return st;
}


/*
 * pool_snap_info_t
 *
 * attributes for a single pool snapshot.  
 */
struct pool_snap_info_t {
  snapid_t snapid;
  utime_t stamp;
  string name;

  void encode(bufferlist& bl) const {
    __u8 struct_v = 1;
    ::encode(struct_v, bl);
    ::encode(snapid, bl);
    ::encode(stamp, bl);
    ::encode(name, bl);
  }
  void decode(bufferlist::iterator& bl) {
    __u8 struct_v;
    ::decode(struct_v, bl);
    ::decode(snapid, bl);
    ::decode(stamp, bl);
    ::decode(name, bl);
  }
};
WRITE_CLASS_ENCODER(pool_snap_info_t)

inline ostream& operator<<(ostream& out, const pool_snap_info_t& si) {
  return out << si.snapid << '(' << si.name << ' ' << si.stamp << ')';
}


/*
 * pg_pool
 */
struct pg_pool_t {
  mutable ceph_pg_pool v;

  int pg_num_mask, pgp_num_mask, lpg_num_mask, lpgp_num_mask;

  /*
   * Pool snaps (global to this pool).  These define a SnapContext for
   * the pool, unless the client manually specifies an alternate
   * context.
   */
  map<snapid_t, pool_snap_info_t> snaps;
  /*
   * Alternatively, if we are definining non-pool snaps (e.g. via the
   * Ceph MDS), we must track @removed_snaps (since @snaps is not
   * used).  Snaps and removed_snaps are to be used exclusive of each
   * other!
   */
  interval_set<snapid_t> removed_snaps;

  pg_pool_t() :
    pg_num_mask(0), pgp_num_mask(0), lpg_num_mask(0), lpgp_num_mask(0) {
    memset(&v, 0, sizeof(v));
  }

  unsigned get_type() const { return v.type; }
  unsigned get_size() const { return v.size; }
  int get_crush_ruleset() const { return v.crush_ruleset; }
  int get_object_hash() const { return v.object_hash; }
  const char *get_object_hash_name() const {
    return ceph_str_hash_name(get_object_hash());
  }
  epoch_t get_last_change() const { return v.last_change; }
  epoch_t get_snap_epoch() const { return v.snap_epoch; }
  snapid_t get_snap_seq() const { return snapid_t(v.snap_seq); }

  void set_snap_seq(snapid_t s) { v.snap_seq = s; }
  void set_snap_epoch(epoch_t e) { v.snap_epoch = e; }

  bool is_rep()   const { return get_type() == CEPH_PG_TYPE_REP; }
  bool is_raid4() const { return get_type() == CEPH_PG_TYPE_RAID4; }

  int get_pg_num() const { return v.pg_num; }
  int get_pgp_num() const { return v.pgp_num; }
  int get_lpg_num() const { return v.lpg_num; }
  int get_lpgp_num() const { return v.lpgp_num; }

  int get_pg_num_mask() const { return pg_num_mask; }
  int get_pgp_num_mask() const { return pgp_num_mask; }
  int get_lpg_num_mask() const { return lpg_num_mask; }
  int get_lpgp_num_mask() const { return lpgp_num_mask; }

  int calc_bits_of(int t) {
    int b = 0;
    while (t > 0) {
      t = t >> 1;
      b++;
    }
    return b;
  }
  void calc_pg_masks() {
    pg_num_mask = (1 << calc_bits_of(v.pg_num-1)) - 1;
    pgp_num_mask = (1 << calc_bits_of(v.pgp_num-1)) - 1;
    lpg_num_mask = (1 << calc_bits_of(v.lpg_num-1)) - 1;
    lpgp_num_mask = (1 << calc_bits_of(v.lpgp_num-1)) - 1;
  }

  bool is_removed_snap(snapid_t s) const {
    if (snaps.size())
      return snaps.count(s) == 0;
    return s <= get_snap_seq() && removed_snaps.contains(s);
  }
  /*
   * build set of known-removed sets from either pool snaps or
   * explicit removed_snaps set.
   */
  void build_removed_snaps(interval_set<snapid_t>& rs) const {
    if (removed_snaps.empty()) {
      rs.clear();
      for (snapid_t s = 1; s <= get_snap_seq(); s = s + 1)
	if (snaps.count(s) == 0)
	  rs.insert(s);
    } else {
      rs = removed_snaps;
    }
  }
  snapid_t snap_exists(const char *s) const {
    for (map<snapid_t,pool_snap_info_t>::const_iterator p = snaps.begin();
	 p != snaps.end();
	 p++)
      if (p->second.name == s)
	return p->second.snapid;
    return 0;
  }
  void add_snap(const char *n, utime_t stamp) {
    assert(removed_snaps.empty());
    snapid_t s = get_snap_seq() + 1;
    v.snap_seq = s;
    snaps[s].snapid = s;
    snaps[s].name = n;
    snaps[s].stamp = stamp;
  }
  void add_unmanaged_snap(uint64_t& snapid) {
    if (removed_snaps.empty()) {
      assert(snaps.empty());
      removed_snaps.insert(snapid_t(1));
      v.snap_seq = 1;
    }
    snapid = v.snap_seq = v.snap_seq + 1;
  }
  void remove_snap(snapid_t s) {
    assert(snaps.count(s));
    snaps.erase(s);
    v.snap_seq = v.snap_seq + 1;
  }
  void remove_unmanaged_snap(snapid_t s) {
    assert(snaps.empty());
    removed_snaps.insert(s);
    v.snap_seq = v.snap_seq + 1;
    removed_snaps.insert(get_snap_seq());
  }

  SnapContext get_snap_context() const {
    vector<snapid_t> s(snaps.size());
    unsigned i = 0;
    for (map<snapid_t, pool_snap_info_t>::const_reverse_iterator p = snaps.rbegin();
	 p != snaps.rend();
	 p++)
      s[i++] = p->first;
    return SnapContext(get_snap_seq(), s);
  }

  /*
   * map a raw pg (with full precision ps) into an actual pg, for storage
   */
  pg_t raw_pg_to_pg(pg_t pg) const {
    if (pg.preferred() >= 0 && v.lpg_num)
      pg.v.ps = ceph_stable_mod(pg.ps(), v.lpg_num, lpg_num_mask);
    else
      pg.v.ps = ceph_stable_mod(pg.ps(), v.pg_num, pg_num_mask);
    return pg;
  }
  
  /*
   * map raw pg (full precision ps) into a placement seed.  include
   * pool id in that value so that different pools don't use the same
   * seeds.
   */
  ps_t raw_pg_to_pps(pg_t pg) const {
    if (pg.preferred() >= 0 && v.lpgp_num)
      return ceph_stable_mod(pg.ps(), v.lpgp_num, lpgp_num_mask) + pg.pool();
    else
      return ceph_stable_mod(pg.ps(), v.pgp_num, pgp_num_mask) + pg.pool();
  }

  void encode(bufferlist& bl) const {
    __u8 struct_v = CEPH_PG_POOL_VERSION;
    ::encode(struct_v, bl);
    v.num_snaps = snaps.size();
    v.num_removed_snap_intervals = removed_snaps.m.size();
    ::encode(v, bl);
    ::encode_nohead(snaps, bl);
    removed_snaps.encode_nohead(bl);
  }
  void decode(bufferlist::iterator& bl) {
    __u8 struct_v;
    ::decode(struct_v, bl);
    assert(struct_v <= CEPH_PG_POOL_VERSION);
    ::decode(v, bl);
    ::decode_nohead(v.num_snaps, snaps, bl);
    removed_snaps.decode_nohead(v.num_removed_snap_intervals, bl);
    calc_pg_masks();
  }
};
WRITE_CLASS_ENCODER(pg_pool_t)

inline ostream& operator<<(ostream& out, const pg_pool_t& p) {
  out << "pg_pool(";
  switch (p.get_type()) {
  case CEPH_PG_TYPE_REP: out << "rep"; break;
  default: out << "type " << p.get_type();
  }
  out << " pg_size " << p.get_size()
      << " crush_ruleset " << p.get_crush_ruleset()
      << " object_hash " << p.get_object_hash_name()
      << " pg_num " << p.get_pg_num()
      << " pgp_num " << p.get_pgp_num()
      << " lpg_num " << p.get_lpg_num()
      << " lpgp_num " << p.get_lpgp_num()
      << " last_change " << p.get_last_change()
      << " owner " << p.v.auid
      << ")";
  return out;
}

/** pg_stat
 * aggregate stats for a single PG.
 */
struct pg_stat_t {
  eversion_t version;
  eversion_t reported;
  __u32 state;

  eversion_t log_start;         // (log_start,version]
  eversion_t ondisk_log_start;  // there may be more on disk

  epoch_t created;
  pg_t parent;
  __u32 parent_split_bits;

  eversion_t last_scrub;
  utime_t last_scrub_stamp;

  uint64_t num_bytes;    // in bytes
  uint64_t num_kb;       // in KB
  uint64_t num_objects;
  uint64_t num_object_clones;
  uint64_t num_object_copies;  // num_objects * num_replicas
  uint64_t num_objects_missing_on_primary;
  uint64_t num_objects_degraded;
  uint64_t log_size;
  uint64_t ondisk_log_size;    // >= active_log_size

  uint64_t num_rd, num_rd_kb;
  uint64_t num_wr, num_wr_kb;
  
  vector<int> up, acting;

  pg_stat_t() : state(0),
		created(0), parent_split_bits(0), 
		num_bytes(0), num_kb(0), 
		num_objects(0), num_object_clones(0), num_object_copies(0),
		num_objects_missing_on_primary(0), num_objects_degraded(0),
		log_size(0), ondisk_log_size(0),
		num_rd(0), num_rd_kb(0), num_wr(0), num_wr_kb(0)
  { }

  void encode(bufferlist &bl) const {
    __u8 v = 3;
    ::encode(v, bl);

    ::encode(version, bl);
    ::encode(reported, bl);
    ::encode(state, bl);
    ::encode(log_start, bl);
    ::encode(ondisk_log_start, bl);
    ::encode(created, bl);
    ::encode(parent, bl);
    ::encode(parent_split_bits, bl);
    ::encode(last_scrub, bl);
    ::encode(last_scrub_stamp, bl);
    ::encode(num_bytes, bl);
    ::encode(num_kb, bl);
    ::encode(num_objects, bl);
    ::encode(num_object_clones, bl);
    ::encode(num_object_copies, bl);
    ::encode(num_objects_missing_on_primary, bl);
    ::encode(num_objects_degraded, bl);
    ::encode(log_size, bl);
    ::encode(ondisk_log_size, bl);
    ::encode(num_rd, bl);
    ::encode(num_rd_kb, bl);
    ::encode(num_wr, bl);
    ::encode(num_wr_kb, bl);
    ::encode(up, bl);
    ::encode(acting, bl);
  }
  void decode(bufferlist::iterator &bl) {
    __u8 v;
    ::decode(v, bl);

    ::decode(version, bl);
    ::decode(reported, bl);
    ::decode(state, bl);
    ::decode(log_start, bl);
    ::decode(ondisk_log_start, bl);
    ::decode(created, bl);
    ::decode(parent, bl);
    ::decode(parent_split_bits, bl);
    ::decode(last_scrub, bl);
    ::decode(last_scrub_stamp, bl);
    ::decode(num_bytes, bl);
    ::decode(num_kb, bl);
    ::decode(num_objects, bl);
    ::decode(num_object_clones, bl);
    ::decode(num_object_copies, bl);
    ::decode(num_objects_missing_on_primary, bl);
    ::decode(num_objects_degraded, bl);
    ::decode(log_size, bl);
    ::decode(ondisk_log_size, bl);
    if (v >= 2) {
      ::decode(num_rd, bl);
      ::decode(num_rd_kb, bl);
      ::decode(num_wr, bl);
      ::decode(num_wr_kb, bl);
    }
    if (v >= 3)
      ::decode(up, bl);
    ::decode(acting, bl);
  }

  void add(const pg_stat_t& o) {
    num_bytes += o.num_bytes;
    num_kb += o.num_kb;
    num_objects += o.num_objects;
    num_object_clones += o.num_object_clones;
    num_object_copies += o.num_object_copies;
    num_objects_missing_on_primary += o.num_objects_missing_on_primary;
    num_objects_degraded += o.num_objects_degraded;
    log_size += o.log_size;
    ondisk_log_size += o.ondisk_log_size;
    num_rd += o.num_rd;
    num_rd_kb += o.num_rd_kb;
    num_wr += o.num_wr;
    num_wr_kb += o.num_wr_kb;
  }
  void sub(const pg_stat_t& o) {
    num_bytes -= o.num_bytes;
    num_kb -= o.num_kb;
    num_objects -= o.num_objects;
    num_object_clones -= o.num_object_clones;
    num_object_copies -= o.num_object_copies;
    num_objects_missing_on_primary -= o.num_objects_missing_on_primary;
    num_objects_degraded -= o.num_objects_degraded;
    log_size -= o.log_size;
    ondisk_log_size -= o.ondisk_log_size;
    num_rd -= o.num_rd;
    num_rd_kb -= o.num_rd_kb;
    num_wr -= o.num_wr;
    num_wr_kb -= o.num_wr_kb;
  }
};
WRITE_CLASS_ENCODER(pg_stat_t)

/*
 * summation over an entire pool
 */
struct pool_stat_t {
  uint64_t num_bytes;    // in bytes
  uint64_t num_kb;       // in KB
  uint64_t num_objects;
  uint64_t num_object_clones;
  uint64_t num_object_copies;  // num_objects * num_replicas
  uint64_t num_objects_missing_on_primary;
  uint64_t num_objects_degraded;
  uint64_t log_size;
  uint64_t ondisk_log_size;    // >= active_log_size
  uint64_t num_rd, num_rd_kb;
  uint64_t num_wr, num_wr_kb;

  pool_stat_t() : num_bytes(0), num_kb(0), 
		  num_objects(0), num_object_clones(0), num_object_copies(0),
		  num_objects_missing_on_primary(0), num_objects_degraded(0),
		  log_size(0), ondisk_log_size(0),
		  num_rd(0), num_rd_kb(0), num_wr(0), num_wr_kb(0)
  { }

  void encode(bufferlist &bl) const {
    __u8 v = 2;
    ::encode(v, bl);
    ::encode(num_bytes, bl);
    ::encode(num_kb, bl);
    ::encode(num_objects, bl);
    ::encode(num_object_clones, bl);
    ::encode(num_object_copies, bl);
    ::encode(num_objects_missing_on_primary, bl);
    ::encode(num_objects_degraded, bl);
    ::encode(log_size, bl);
    ::encode(ondisk_log_size, bl);
    ::encode(num_rd, bl);
    ::encode(num_rd_kb, bl);
    ::encode(num_wr, bl);
    ::encode(num_wr_kb, bl);
 }
  void decode(bufferlist::iterator &bl) {
    __u8 v;
    ::decode(v, bl);
    ::decode(num_bytes, bl);
    ::decode(num_kb, bl);
    ::decode(num_objects, bl);
    ::decode(num_object_clones, bl);
    ::decode(num_object_copies, bl);
    ::decode(num_objects_missing_on_primary, bl);
    ::decode(num_objects_degraded, bl);
    ::decode(log_size, bl);
    ::decode(ondisk_log_size, bl);
    if (v >= 2) {
      ::decode(num_rd, bl);
      ::decode(num_rd_kb, bl);
      ::decode(num_wr, bl);
      ::decode(num_wr_kb, bl);
    }
  }

  void add(const pg_stat_t& o) {
    num_bytes += o.num_bytes;
    num_kb += o.num_kb;
    num_objects += o.num_objects;
    num_object_clones += o.num_object_clones;
    num_object_copies += o.num_object_copies;
    num_objects_missing_on_primary += o.num_objects_missing_on_primary;
    num_objects_degraded += o.num_objects_degraded;
    log_size += o.log_size;
    ondisk_log_size += o.ondisk_log_size;
    num_rd += o.num_rd;
    num_rd_kb += o.num_rd_kb;
    num_wr += o.num_wr;
    num_wr_kb += o.num_wr_kb;
  }
  void sub(const pg_stat_t& o) {
    num_bytes -= o.num_bytes;
    num_kb -= o.num_kb;
    num_objects -= o.num_objects;
    num_object_clones -= o.num_object_clones;
    num_object_copies -= o.num_object_copies;
    num_objects_missing_on_primary -= o.num_objects_missing_on_primary;
    num_objects_degraded -= o.num_objects_degraded;
    log_size -= o.log_size;
    ondisk_log_size -= o.ondisk_log_size;
    num_rd -= o.num_rd;
    num_rd_kb -= o.num_rd_kb;
    num_wr -= o.num_wr;
    num_wr_kb -= o.num_wr_kb;
  }
};
WRITE_CLASS_ENCODER(pool_stat_t)






struct osd_peer_stat_t {
	struct ceph_timespec stamp;
	float oprate;
	float qlen;
	float recent_qlen;
	float read_latency;
	float read_latency_mine;
	float frac_rd_ops_shed_in;
	float frac_rd_ops_shed_out;
} __attribute__ ((packed));

WRITE_RAW_ENCODER(osd_peer_stat_t)

inline ostream& operator<<(ostream& out, const osd_peer_stat_t &stat) {
  return out << "stat(" << stat.stamp
    //<< " oprate=" << stat.oprate
    //	     << " qlen=" << stat.qlen 
    //	     << " recent_qlen=" << stat.recent_qlen
	     << " rdlat=" << stat.read_latency_mine << " / " << stat.read_latency
	     << " fshedin=" << stat.frac_rd_ops_shed_in
	     << ")";
}




// -----------------------------------------

class ObjectExtent {
 public:
  object_t    oid;       // object id
  __u32      offset;    // in object
  __u32      length;    // in object

  ceph_object_layout layout;   // object layout (pgid, etc.)

  map<__u32, __u32>  buffer_extents;  // off -> len.  extents in buffer being mapped (may be fragmented bc of striping!)
  
  ObjectExtent() : offset(0), length(0) {}
  ObjectExtent(object_t o, __u32 off=0, __u32 l=0) : oid(o), offset(off), length(l) { }
};

inline ostream& operator<<(ostream& out, ObjectExtent &ex)
{
  return out << "extent(" 
             << ex.oid << " in " << ex.layout
             << " " << ex.offset << "~" << ex.length
             << ")";
}






// ---------------------------------------

class OSDSuperblock {
public:
  ceph_fsid fsid;
  int32_t whoami;    // my role in this fs.
  epoch_t current_epoch;             // most recent epoch
  epoch_t oldest_map, newest_map;    // oldest/newest maps we have.
  double weight;

  CompatSet compat_features;

  // last interval over which i mounted and was then active
  epoch_t mounted;     // last epoch i mounted
  epoch_t clean_thru;  // epoch i was active and clean thru

  OSDSuperblock() : 
    whoami(-1), 
    current_epoch(0), oldest_map(0), newest_map(0), weight(0),
    mounted(0), clean_thru(0) {
    memset(&fsid, 0, sizeof(fsid));
  }

  void encode(bufferlist &bl) const {
    __u8 v = 3;
    ::encode(v, bl);

    ::encode(fsid, bl);
    ::encode(whoami, bl);
    ::encode(current_epoch, bl);
    ::encode(oldest_map, bl);
    ::encode(newest_map, bl);
    ::encode(weight, bl);
    compat_features.encode(bl);
    ::encode(clean_thru, bl);
    ::encode(mounted, bl);
  }
  void decode(bufferlist::iterator &bl) {
    __u8 v;
    ::decode(v, bl);

    if (v < 3) {
      string magic;
      ::decode(magic, bl);
    }
    ::decode(fsid, bl);
    ::decode(whoami, bl);
    ::decode(current_epoch, bl);
    ::decode(oldest_map, bl);
    ::decode(newest_map, bl);
    ::decode(weight, bl);
    if (v >= 2) compat_features.decode(bl);
    else { //upgrade it!
      compat_features.incompat.insert(CEPH_OSD_FEATURE_INCOMPAT_BASE);
    }
    ::decode(clean_thru, bl);
    ::decode(mounted, bl);
  }
};
WRITE_CLASS_ENCODER(OSDSuperblock)

inline ostream& operator<<(ostream& out, OSDSuperblock& sb)
{
  return out << "sb(" << sb.fsid
             << " osd" << sb.whoami
             << " e" << sb.current_epoch
             << " [" << sb.oldest_map << "," << sb.newest_map << "]"
	     << " lci=[" << sb.mounted << "," << sb.clean_thru << "]"
             << ")";
}


// -------

WRITE_CLASS_ENCODER(interval_set<uint64_t>)





/*
 * attached to object head.  describes most recent snap context, and
 * set of existing clones.
 */
struct SnapSet {
  snapid_t seq;
  bool head_exists;
  vector<snapid_t> snaps;    // ascending
  vector<snapid_t> clones;   // ascending
  map<snapid_t, interval_set<uint64_t> > clone_overlap;  // overlap w/ next newest
  map<snapid_t, uint64_t> clone_size;

  SnapSet() : head_exists(false) {}
  SnapSet(bufferlist& bl) {
    bufferlist::iterator p = bl.begin();
    decode(p);
  }
    
  void encode(bufferlist& bl) const {
    __u8 v = 1;
    ::encode(v, bl);
    ::encode(seq, bl);
    ::encode(head_exists, bl);
    ::encode(snaps, bl);
    ::encode(clones, bl);
    ::encode(clone_overlap, bl);
    ::encode(clone_size, bl);
  }
  void decode(bufferlist::iterator& bl) {
    __u8 v;
    ::decode(v, bl);
    ::decode(seq, bl);
    ::decode(head_exists, bl);
    ::decode(snaps, bl);
    ::decode(clones, bl);
    ::decode(clone_overlap, bl);
    ::decode(clone_size, bl);
  }
};
WRITE_CLASS_ENCODER(SnapSet)

inline ostream& operator<<(ostream& out, const SnapSet& cs) {
  return out << cs.seq << "=" << cs.snaps << ":"
	     << cs.clones
	     << (cs.head_exists ? "+head":"");
}



#define OI_ATTR "_"
#define SS_ATTR "snapset"

struct object_info_t {
  sobject_t soid;

  eversion_t version, prior_version;
  osd_reqid_t last_reqid;

  uint64_t size;
  utime_t mtime;

  osd_reqid_t wrlock_by;   // [head]
  vector<snapid_t> snaps;  // [clone]

  uint64_t truncate_seq, truncate_size;

  void encode(bufferlist& bl) const {
    const __u8 v = 1;
    ::encode(v, bl);
    ::encode(soid, bl);
    ::encode(version, bl);
    ::encode(prior_version, bl);
    ::encode(last_reqid, bl);
    ::encode(size, bl);
    ::encode(mtime, bl);
    if (soid.snap == CEPH_NOSNAP)
      ::encode(wrlock_by, bl);
    else
      ::encode(snaps, bl);
    ::encode(truncate_seq, bl);
    ::encode(truncate_size, bl);
  }
  void decode(bufferlist::iterator& bl) {
    __u8 v;
    ::decode(v, bl);
    ::decode(soid, bl);
    ::decode(version, bl);
    ::decode(prior_version, bl);
    ::decode(last_reqid, bl);
    ::decode(size, bl);
    ::decode(mtime, bl);
    if (soid.snap == CEPH_NOSNAP)
      ::decode(wrlock_by, bl);
    else
      ::decode(snaps, bl);
    ::decode(truncate_seq, bl);
    ::decode(truncate_size, bl);
  }
  void decode(bufferlist& bl) {
    bufferlist::iterator p = bl.begin();
    decode(p);
  }

  object_info_t(sobject_t s) : soid(s), size(0),
                               truncate_seq(0), truncate_size(0) {}
  object_info_t(bufferlist& bl) {
    decode(bl);
  }
};
WRITE_CLASS_ENCODER(object_info_t)


inline ostream& operator<<(ostream& out, const object_info_t& oi) {
  out << oi.soid << "(" << oi.version
      << " " << oi.last_reqid;
  if (oi.soid.snap == CEPH_NOSNAP)
    out << " wrlock_by=" << oi.wrlock_by;
  else
    out << " " << oi.snaps;
  out << ")";
  return out;
}



/*
 * summarize pg contents for purposes of a scrub
 */
struct ScrubMap {
  struct object {
    sobject_t poid;
<<<<<<< HEAD
    uint64_t size;
    map<nstring,bufferptr> attrs;
=======
    __u64 size;
    map<string,bufferptr> attrs;
>>>>>>> 48c086a5

    void encode(bufferlist& bl) const {
      __u8 struct_v = 1;
      ::encode(struct_v, bl);
      ::encode(poid, bl);
      ::encode(size, bl);
      ::encode(attrs, bl);
    }
    void decode(bufferlist::iterator& bl) {
      __u8 struct_v;
      ::decode(struct_v, bl);
      ::decode(poid, bl);
      ::decode(size, bl);
      ::decode(attrs, bl);
    }
  };
  WRITE_CLASS_ENCODER(object)

  vector<object> objects;
  map<string,bufferptr> attrs;
  bufferlist logbl;

  void encode(bufferlist& bl) const {
    __u8 struct_v = 1;
    ::encode(struct_v, bl);
    ::encode(objects, bl);
    ::encode(attrs, bl);
    ::encode(logbl, bl);
  }
  void decode(bufferlist::iterator& bl) {
    __u8 struct_v;
    ::decode(struct_v, bl);
    ::decode(objects, bl);
    ::decode(attrs, bl);
    ::decode(logbl, bl);
  }
};
WRITE_CLASS_ENCODER(ScrubMap::object)
WRITE_CLASS_ENCODER(ScrubMap)


struct OSDOp {
  ceph_osd_op op;
  bufferlist data;

  OSDOp() {
    memset(&op, 0, sizeof(ceph_osd_op));
  }
};

inline ostream& operator<<(ostream& out, const OSDOp& op) {
  out << ceph_osd_op_name(op.op.op);
  if (ceph_osd_op_type_data(op.op.op)) {
    // data extent
    switch (op.op.op) {
    case CEPH_OSD_OP_DELETE:
      break;
    case CEPH_OSD_OP_TRUNCATE:
      out << " " << op.op.extent.offset;
      break;
    case CEPH_OSD_OP_MASKTRUNC:
    case CEPH_OSD_OP_TRIMTRUNC:
      out << " " << op.op.extent.truncate_seq << "@" << (int64_t)op.op.extent.truncate_size;
      break;
    default:
      out << " " << op.op.extent.offset << "~" << op.op.extent.length;
      if (op.op.extent.truncate_seq)
	out << " [" << op.op.extent.truncate_seq << "@" << (int64_t)op.op.extent.truncate_size << "]";
    }
  } else if (ceph_osd_op_type_attr(op.op.op)) {
    // xattr name
    if (op.op.xattr.name_len && op.data.length()) {
      out << " ";
      op.data.write(0, op.op.xattr.name_len, out);
    }
    if (op.op.xattr.value_len)
      out << " (" << op.op.xattr.value_len << ")";
  } else if (ceph_osd_op_type_exec(op.op.op)) {
    // class.method
    if (op.op.cls.class_len && op.data.length()) {
      out << " ";
      op.data.write(0, op.op.cls.class_len, out);
      out << ".";
      op.data.write(op.op.cls.class_len, op.op.cls.method_len, out);
    }
  }
  return out;
}

#endif<|MERGE_RESOLUTION|>--- conflicted
+++ resolved
@@ -1249,13 +1249,8 @@
 struct ScrubMap {
   struct object {
     sobject_t poid;
-<<<<<<< HEAD
     uint64_t size;
-    map<nstring,bufferptr> attrs;
-=======
-    __u64 size;
     map<string,bufferptr> attrs;
->>>>>>> 48c086a5
 
     void encode(bufferlist& bl) const {
       __u8 struct_v = 1;
