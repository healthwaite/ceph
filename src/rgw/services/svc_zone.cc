--- conflicted
+++ resolved
@@ -703,12 +703,7 @@
   if (iter == zone_by_id.end()) {
     return nullptr;
   }
-<<<<<<< HEAD
-  *zone = iter->second.get();
-  return true;
-=======
-  return &(iter->second);
->>>>>>> 221ee00a
+  return iter->second.get();
 }
 
 bool RGWSI_Zone::find_zone_id_by_name(const string& name, rgw_zone_id *id) {
